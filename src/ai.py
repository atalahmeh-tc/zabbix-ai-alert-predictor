# src/ai.py

import os
import sys
import streamlit as st

# ------------------
# Logging Setup
# ------------------
from utils import get_logger

logger = get_logger(__name__)



# ------------------
# LLM Setup: Local Ollama Only
# ------------------
from langchain.prompts import PromptTemplate
from langchain_ollama import OllamaLLM

# Initialize local Ollama LLM
ollama_url = os.getenv("AI_HOST", "http://localhost:11434")
<<<<<<< HEAD
ollama_model = os.getenv("AI_MODEL", None)
=======
ollama_model = os.getenv("AI_MODEL", "deepseek-r1:1.5b")
>>>>>>> cdd4efa6
temperature = float(os.getenv("AI_TEMPERATURE", 0.2))
try:
    llm = OllamaLLM(model=ollama_model, base_url=ollama_url, temperature=temperature)
except Exception as e:
    st.error(f"⚠️ Failed to initialize Ollama LLM: {e}")
    sys.exit(1)


# ------------------
# Wrapper to invoke LLM
# ------------------
def call_ai(prompt: PromptTemplate, inputs: dict) -> str:
    """
    Invoke local Ollama or remote AI endpoint.
    Returns raw LLM response string.
    """
    final_prompt = prompt.format(**inputs)

    # Log the final prompt string sent to the LLM
    logger.info(f"Final prompt string:\n{final_prompt}")

    # Chain formatting and LLM invocation
    chain = (lambda x: final_prompt) | llm

    return chain.invoke(inputs)
# ------------------
# Prompt templates
# ------------------

trend_prompt = PromptTemplate(
    input_variables=["trend_payload"],
    template = """
You are an SRE capacity-planning assistant.
ALWAYS reply with **valid JSON only** (no markdown, no code fences), double-quoted keys and strings and dates.

# Data schema (read carefully)
{{
  "generated_at": ISO-8601       // when this snapshot was produced
, "threshold_percent": int        // critical CPU level
, "first_median_breach_expected": str|null // ISO-8601 timestamp or null
, "days_until_breach": float|null // days between generated_at and breach
, "predicted_cpu_at_breach": float|null // median CPU at that breach hour
, "peak_cpu_next_30d": float      // highest median value in forecast horizon
, "median_cpu_next_24h": float    // 24-h forward median
, "median_cpu_end_of_horizon": float // median at the last forecast point
, "growth_rate_pct_per_day": float   // +ve = increasing load
}}

# Data
{trend_payload}

<<<<<<< HEAD
# What to output
Return a single JSON object with **exactly** these keys:

- "summary":        short sentence (<=120 chars) for on-call chat.
- "severity":       one of "none", "low", "moderate", "high", "critical".
- "breach_time":    copy of first_median_breach or "n/a".
- "action":         one-sentence recommended action (e.g. scale up, monitor).
- "justification":  1-sentence reason using the numbers.
- "confidence":     percentage 0-100 (your subjective certainty).
=======
# Produce EXACTLY this JSON object structure, dont miss any key:
{{
  "summary": "<short sentence summary>",
  "severity": "none" | "low" | "moderate" | "high" | "critical",
  "breach_time": "<copy first_median_breach_expected or 'n/a'>",
  "cpu_at_breach": "<copy predicted_cpu_at_breach or 'n/a'>",
  "lead_time_days": "<copy days_until_breach or 'n/a'>",
  "action": "<one-sentence recommended next step>",
  "justification": "<one sentence citing and reasoning the key numbers>",
  "confidence": 0-100 (your subjective certainty)
}}
>>>>>>> cdd4efa6

Only JSON — no additional text.
"""
)

anomaly_prompt = PromptTemplate(
    input_variables=["anomaly_payload"],
    template = """
You are an SRE **anomaly-triage assistant**.

ALWAYS reply with **valid JSON ONLY** – no markdown, no comments, double-quoted keys and strings and dates.

# Data schema you receive
{{
  "generated_at":                ISO-8601 timestamp of this snapshot
, "anomaly_method":              "isolation_forest"
, "score_sign":                  string  // tells you sign convention
, "score_hint":                  string  // qualitative guide
, "total_anomalies_last_24h":    int
, "total_anomalies_last_7d":     int
, "most_recent_anomaly_time":    ISO-8601
, "most_recent_cpu_pct":         float   // CPU % at that moment
, "most_recent_anomaly_score":   float   // negative ⇒ outlier
, "most_recent_severity":        "none" | "mild" | "moderate" | "high" | "critical"
, "worst_anomaly_time_last_24h": ISO-8601
, "worst_cpu_pct_last_24h":      float
, "worst_anomaly_score_last_24h":float
, "worst_severity_last_24h":     "none" | "mild" | "moderate" | "high" | "critical"
}}

# Data
{anomaly_payload}

# Produce EXACTLY this JSON object structure, dont miss any key:
{{
  "summary":        "<short sentence summary>",
  "severity":     "none" | "low" | "moderate" | "high" | "critical",
  "action":         "<one concise step the on-call should take>",
  "total_anomalies_last_24": "<copy total_anomalies_last_7d>",
  "worst_cpu_pct_last_24h": "<copy worst_cpu_pct_last_24h>",
  "most_recent_anomaly_time":"<copy most_recent_anomaly_time>"
  "justification":  "<one sentence citing the key numbers>",
  "confidence":     0-100 (your subjective certainty)
}}

ONLY JSON – no extra text.
"""
<<<<<<< HEAD
)



# threshold_prompt = PromptTemplate(
#     input_variables=["day_table", "night_table"],
#     template="""
# You must derive adaptive alert thresholds for cpu_pct for host 'web-01' using only the last 24 hours.

# Inputs
# • CSV with ts, cpu_pct.  
# • Business hours = 09:00-18:00 Asia/Hebron (UTC+3).  
# • Hard limit: cpu_pct 90 %.

# Requirements
# 1. Split data into daytime (09-18) and off-hours.  
# 2. For each period calculate:
#    – q95 + 1 σ  (cap at 90 %).  
# 3. Output YAML config:

#    host: web-01
#    thresholds:
#      cpu_pct:
#        daytime:{day_table}
#        off_hours: {night_table}

# 4. Count alerts that would have fired in the past 24 h with:
#    a) static hard limit 90 %   
#    b) your smart thresholds  
#    Present a 2-row comparison table and % reduction in off-hours alerts.

# 5. Give two short recommendations for refining the thresholds after another day’s data arrives.

# Output
# • YAML snippet, comparison table, <100-word summary.



# """
# )
=======

)
>>>>>>> cdd4efa6
<|MERGE_RESOLUTION|>--- conflicted
+++ resolved
@@ -21,11 +21,7 @@
 
 # Initialize local Ollama LLM
 ollama_url = os.getenv("AI_HOST", "http://localhost:11434")
-<<<<<<< HEAD
 ollama_model = os.getenv("AI_MODEL", None)
-=======
-ollama_model = os.getenv("AI_MODEL", "deepseek-r1:1.5b")
->>>>>>> cdd4efa6
 temperature = float(os.getenv("AI_TEMPERATURE", 0.2))
 try:
     llm = OllamaLLM(model=ollama_model, base_url=ollama_url, temperature=temperature)
@@ -77,17 +73,6 @@
 # Data
 {trend_payload}
 
-<<<<<<< HEAD
-# What to output
-Return a single JSON object with **exactly** these keys:
-
-- "summary":        short sentence (<=120 chars) for on-call chat.
-- "severity":       one of "none", "low", "moderate", "high", "critical".
-- "breach_time":    copy of first_median_breach or "n/a".
-- "action":         one-sentence recommended action (e.g. scale up, monitor).
-- "justification":  1-sentence reason using the numbers.
-- "confidence":     percentage 0-100 (your subjective certainty).
-=======
 # Produce EXACTLY this JSON object structure, dont miss any key:
 {{
   "summary": "<short sentence summary>",
@@ -99,7 +84,6 @@
   "justification": "<one sentence citing and reasoning the key numbers>",
   "confidence": 0-100 (your subjective certainty)
 }}
->>>>>>> cdd4efa6
 
 Only JSON — no additional text.
 """
@@ -138,57 +122,47 @@
   "summary":        "<short sentence summary>",
   "severity":     "none" | "low" | "moderate" | "high" | "critical",
   "action":         "<one concise step the on-call should take>",
-  "total_anomalies_last_24": "<copy total_anomalies_last_7d>",
+  "total_anomalies_last_24": "<copy total_anomalies_last_24h>",
   "worst_cpu_pct_last_24h": "<copy worst_cpu_pct_last_24h>",
-  "most_recent_anomaly_time":"<copy most_recent_anomaly_time>"
+  "most_recent_anomaly_time":"<copy most_recent_anomaly_time>",
   "justification":  "<one sentence citing the key numbers>",
   "confidence":     0-100 (your subjective certainty)
 }}
 
 ONLY JSON – no extra text.
 """
-<<<<<<< HEAD
 )
 
+threshold_prompt = PromptTemplate(
+    input_variables=["day_table", "night_table"],
+    template="""
+You must derive adaptive alert thresholds for cpu_pct for host 'web-01' using only the last 24 hours.
 
+Inputs
+• CSV with ts, cpu_pct.  
+• Business hours = 09:00-18:00 Asia/Hebron (UTC+3).  
+• Hard limit: cpu_pct 90 %.
 
-# threshold_prompt = PromptTemplate(
-#     input_variables=["day_table", "night_table"],
-#     template="""
-# You must derive adaptive alert thresholds for cpu_pct for host 'web-01' using only the last 24 hours.
+Requirements
+1. Split data into daytime (09-18) and off-hours.  
+2. For each period calculate:
+   – q95 + 1 σ  (cap at 90 %).  
+3. Output YAML config:
 
-# Inputs
-# • CSV with ts, cpu_pct.  
-# • Business hours = 09:00-18:00 Asia/Hebron (UTC+3).  
-# • Hard limit: cpu_pct 90 %.
+   host: web-01
+   thresholds:
+     cpu_pct:
+       daytime:{day_table}
+       off_hours: {night_table}
 
-# Requirements
-# 1. Split data into daytime (09-18) and off-hours.  
-# 2. For each period calculate:
-#    – q95 + 1 σ  (cap at 90 %).  
-# 3. Output YAML config:
+4. Count alerts that would have fired in the past 24 h with:
+   a) static hard limit 90 %   
+   b) your smart thresholds  
+   Present a 2-row comparison table and % reduction in off-hours alerts.
 
-#    host: web-01
-#    thresholds:
-#      cpu_pct:
-#        daytime:{day_table}
-#        off_hours: {night_table}
+5. Give two short recommendations for refining the thresholds after another day’s data arrives.
 
-# 4. Count alerts that would have fired in the past 24 h with:
-#    a) static hard limit 90 %   
-#    b) your smart thresholds  
-#    Present a 2-row comparison table and % reduction in off-hours alerts.
-
-# 5. Give two short recommendations for refining the thresholds after another day’s data arrives.
-
-# Output
-# • YAML snippet, comparison table, <100-word summary.
-
-
-
-# """
-# )
-=======
-
-)
->>>>>>> cdd4efa6
+Output
+• YAML snippet, comparison table, <100-word summary.
+"""
+)